{
  "name": "koishi-plugin-puppeteer",
  "description": "Take Screenshots in Koishi",
  "version": "1.0.2",
  "main": "dist/index.js",
  "typings": "dist/index.d.ts",
  "files": [
    "dist"
  ],
  "author": "Shigma <1700011071@pku.edu.cn>",
  "license": "MIT",
  "scripts": {
    "build": "tsc -b",
    "lint": "eslint src --ext .ts",
    "prepack": "tsc -b"
  },
  "repository": {
    "type": "git",
    "url": "git+https://github.com/koishijs/koishi.git"
  },
  "bugs": {
    "url": "https://github.com/koishijs/koishi/issues"
  },
  "homepage": "https://github.com/koishijs/koishi/packages/plugin-puppeteer#readme",
  "keywords": [
    "bot",
    "qqbot",
    "cqhttp",
    "coolq",
    "chatbot",
    "koishi",
    "plugin",
    "screenshot",
    "puppeteer"
  ],
  "devDependencies": {
    "@types/pngjs": "^3.4.2",
    "@types/puppeteer-core": "^2.0.0",
    "koishi-test-utils": "^5.0.3"
  },
  "peerDependencies": {
    "koishi-core": "^2.4.2",
<<<<<<< HEAD
    "koishi-utils": "^3.2.0"
=======
    "koishi-utils": "^3.2.1"
>>>>>>> 416acf09
  },
  "dependencies": {
    "chrome-finder": "^1.0.7",
    "pngjs": "^6.0.0",
    "puppeteer-core": "^5.5.0"
  }
}<|MERGE_RESOLUTION|>--- conflicted
+++ resolved
@@ -40,11 +40,7 @@
   },
   "peerDependencies": {
     "koishi-core": "^2.4.2",
-<<<<<<< HEAD
-    "koishi-utils": "^3.2.0"
-=======
     "koishi-utils": "^3.2.1"
->>>>>>> 416acf09
   },
   "dependencies": {
     "chrome-finder": "^1.0.7",
