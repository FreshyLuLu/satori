--- conflicted
+++ resolved
@@ -111,13 +111,10 @@
         filter[key] = value.map(transformQuery)
       } else if (key === '$not') {
         filter[key] = transformQuery(value)
-<<<<<<< HEAD
       } else if (typeof value === 'string' || typeof value === 'number') {
         filter[key] = { $eq: value }
       } else if (Array.isArray(value)) {
         filter[key] = { $in: value }
-=======
->>>>>>> 3cad36fb
       } else {
         filter[key] = transformFieldQuery(value, key)
       }
@@ -145,15 +142,6 @@
 }
 
 Database.extend(MongoDatabase, {
-  async drop(table?: TableType) {
-    if (table) {
-      await this.db.collection(table).drop()
-    } else {
-      const collections = await this.db.collections()
-      await Promise.all(collections.map(c => c.drop()))
-    }
-  },
-
   async get(name, query, modifier) {
     const filter = createFilter(name, query) as any
     const { primary } = Tables.config[name]
@@ -168,12 +156,7 @@
     if (offset) cursor = cursor.skip(offset)
     if (limit) cursor = cursor.limit(offset + limit)
     const data = await cursor.toArray()
-<<<<<<< HEAD
     if (!fields || fields.includes(primary as never)) {
-=======
-    const { primary } = Tables.config[name]
-    if (fields && fields.includes(primary as never)) {
->>>>>>> 3cad36fb
       for (const item of data) {
         item[primary] ??= item._id
       }
@@ -232,7 +215,6 @@
   },
 
   async setUser(type, id, data) {
-<<<<<<< HEAD
     const [udoc] = await this.user.find({}).sort({ id: -1 }).limit(1).project({ id: 1 }).toArray()
     const uid = (+udoc?.id || 0) + 1
     if (!Object.keys(data).length) {
@@ -240,13 +222,6 @@
       await this.user.insertOne({ [type]: id, id: uid.toString() }).catch(() => { })
       return
     }
-=======
-    delete data['id']
-    await this.user.updateOne({ [type]: id }, { $set: escapeKey(data) })
-  },
-
-  async createUser(type, id, data) {
->>>>>>> 3cad36fb
     await this.user.updateOne(
       { [type]: id },
       { $set: escapeKey(data), $setOnInsert: { id: uid.toString() } },
@@ -265,22 +240,11 @@
     const index = fields.indexOf('id')
     if (pid instanceof Array) {
       const ids = pid.map(id => `${type}:${id}`)
-<<<<<<< HEAD
       if (!pid.length) return []
       if (fields && !fields.length) return ids.map(id => ({ id }))
       if (index >= 0) modifier.fields.splice(index, 1, 'type', 'pid')
       const data = await this.get('channel', { type, pid: { $in: ids } }, modifier)
       return data.map(applyDefault)
-=======
-      if (index >= 0) modifier.fields.splice(index, 1, 'type', 'pid')
-      const data = await this.get('channel', { id: ids }, modifier)
-      return data.map(applyDefault)
-    } else {
-      const id = `${type}:${pid}`
-      if (index >= 0) modifier.fields.splice(index, 1)
-      const data = await this.get('channel', id, modifier)
-      return data[0] && { ...applyDefault(data[0]), id }
->>>>>>> 3cad36fb
     }
     const id = `${type}:${pid}`
     if (fields && !fields.length) return { id }
@@ -304,7 +268,6 @@
     return data.map(applyDefault)
   },
 
-<<<<<<< HEAD
   async setChannel(type, pid, data = {}) {
     if (!Object.keys(data).length) {
       // @ts-ignore
@@ -312,10 +275,6 @@
       return
     }
     await this.channel.updateOne({ type, pid }, { $set: data }, { upsert: true })
-=======
-  async setChannel(type, pid, data) {
-    await this.channel.updateOne({ type, pid, id: `${type}:${pid}` }, { $set: data })
->>>>>>> 3cad36fb
   },
 
   async createChannel(type, pid, data) {
@@ -332,4 +291,4 @@
   ctx.database = db as any
   ctx.before('connect', () => db.start())
   ctx.before('disconnect', () => db.stop())
-}
+}