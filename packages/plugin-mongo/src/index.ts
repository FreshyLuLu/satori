import MongoDatabase, { Config } from './database'
import { User, Tables, Database, Context, Channel, Random, pick, omit, TableType, Query } from 'koishi-core'

export * from './database'
export default MongoDatabase

declare module 'koishi-core' {
  interface Database {
    mongo: MongoDatabase
  }

  namespace Database {
    interface Statics {
      'koishi-plugin-mongo': typeof MongoDatabase
    }
  }

  interface Channel {
    type: Platform
    pid: string
  }
}

function projection(keys: Iterable<string>) {
  const d = {}
  for (const key of keys) d[key] = 1
  return d
}

function escapeKey<T extends Partial<User>>(doc: T) {
  const data: T = { ...doc }
  delete data.timers
  delete data.usage
  if (doc.timers) {
    data.timers = {}
    for (const key in doc.timers) {
      if (key === '$date') data.timers._date = doc.timers.$date
      else data.timers[key.replace(/\./gmi, '_')] = doc.timers[key]
    }
  }
  if (doc.usage) {
    data.usage = {}
    for (const key in doc.usage) {
      if (key === '$date') data.usage._date = doc.usage.$date
      else data.usage[key.replace(/\./gmi, '_')] = doc.usage[key]
    }
  }
  return data
}

function unescapeKey<T extends Partial<User>>(data: T) {
  if (data.timers) {
    if (data.timers._date) {
      data.timers.$date = data.timers._date
      delete data.timers._date
    }
    for (const key in data.timers) {
      if (key.includes('_')) {
        data.timers[key.replace(/_/gmi, '.')] = data.timers[key]
        delete data.timers[key]
      }
    }
  }
  if (data.usage) {
    if (data.usage._date) {
      data.usage.$date = data.usage._date
      delete data.usage._date
    }
    for (const key in data.usage) {
      if (key.includes('_')) {
        data.usage[key.replace(/_/gmi, '.')] = data.usage[key]
        delete data.usage[key]
      }
    }
  }
  return data
}

function createFilter<T extends TableType>(name: T, _query: Query<T>) {
  function transformQuery(query: Query.Expr) {
    const filter = {}, pending = []
    for (const key in query) {
      const value = query[key]
      if (key === '$and' || key === '$or') {
        filter[key] = value.map(transformQuery)
      } else if (key === '$not') {
        filter[key] = transformQuery(value)
      } else if (typeof value === 'string' || typeof value === 'number') {
        filter[key] = { $eq: value }
      } else if (Array.isArray(value)) {
        if (!value.length) return
        filter[key] = { $in: value }
      } else {
        filter[key] = {}
        for (const prop in value) {
          if (prop === '$regexFor') {
            filter[key].$expr = {
              body(data: string, value: string) {
                return new RegExp(data, 'i').test(value)
              },
              args: ['$' + key, value],
              lang: 'js',
            }
          } else {
            filter[key][prop] = value[prop]
          }
        }
      }
    }
    if (pending.length) {
      (filter['$and'] ||= []).push(...pending)
    }
    return filter
  }

  const filter = transformQuery(Query.resolve(name, _query))
  const { primary } = Tables.config[name]
  if (filter[primary]) {
    filter['_id'] = filter[primary]
    delete filter[primary]
  }
  return filter
}

Database.extend(MongoDatabase, {
  async get(name, query, fields) {
    const filter = createFilter(name, query)
    if (!filter) return []
    let cursor = this.db.collection(name).find(filter)
    if (fields) cursor = cursor.project(projection(fields))
    const data = await cursor.toArray()
    const { primary } = Tables.config[name]
    for (const item of data) item[primary] = item._id
    return data
  },

  async remove(name, query) {
    const filter = createFilter(name, query)
    if (!filter) return
    await this.db.collection(name).deleteMany(filter)
  },

  async create(name, data: any) {
    const { primary, type } = Tables.config[name]
    const copy = { ...data }
    if (copy[primary]) {
      copy['_id'] = copy[primary]
      delete copy[primary]
    } else if (type === 'incremental') {
      const [latest] = await this.db.collection(name).find().sort('_id', -1).limit(1).toArray()
      copy['_id'] = data[primary] = latest ? latest._id + 1 : 1
    }
    await this.db.collection(name).insertOne(copy)
    return data
  },

  async update(name, data: any[], key: string) {
    if (!data.length) return
    const { primary } = Tables.config[name]
    if (!key || key === primary) key = '_id'
    const bulk = this.db.collection(name).initializeUnorderedBulkOp()
    for (const item of data) {
      const $set = omit(item, [primary])
      if (!Object.keys($set).length) continue
      bulk.find({ [key]: item[primary] }).updateOne({ $set })
    }
    await bulk.execute()
  },

  async getUser(type, id, fields = User.fields) {
    if (fields && !fields.length) return { [type]: id } as any
    if (Array.isArray(id)) {
      const users = await this.user.find({ [type]: { $in: id } }).project(projection(fields)).toArray()
      return users.map(data => (data && {
        ...pick(User.create(type, data[type]), fields), ...unescapeKey(data),
      }))
    }
    const [data] = await this.user.find({ [type]: id }).project(projection(fields)).toArray()
    const udoc = User.create(type, id as any)
    return data && { ...pick(udoc, fields), ...unescapeKey(data), [type]: id }
  },

  async setUser(type, id, data) {
    const [udoc] = await this.user.find({}).sort({ id: -1 }).limit(1).project({ id: 1 }).toArray()
    const uid = (+udoc?.id || 0) + 1
<<<<<<< HEAD
=======
    if (!Object.keys(data).length) {
      // @ts-ignore
      await this.user.insertOne({ [type]: id, id: uid.toString() })
      return
    }
>>>>>>> 3a20d39d
    await this.user.updateOne(
      { [type]: id },
      { $set: escapeKey(data), $setOnInsert: { id: uid.toString() } },
      { upsert: true },
    )
  },

  async createUser(type, id, data) {
    await this.setUser(type, id, data)
  },

  async getChannel(type, pid, fields = Channel.fields) {
    if (Array.isArray(pid)) {
      if (fields && !fields.length) return pid.map(id => ({ id: `${type}:${id}` }))
      const channels = await this.channel.find({ _id: { $in: pid.map(id => `${type}:${id}`) } })
        .project(projection(fields)).toArray()
      return channels.map(channel => ({ ...pick(Channel.create(type, channel.pid), fields), ...channel, _id: `${type}:${channel.pid}`, id: `${type}:${channel.pid}` }))
    }
    if (fields && !fields.length) return { id: `${type}:${pid}` }
    const [data] = await this.channel.find({ type, pid: pid as string }).project(projection(fields)).toArray()
    return data && { ...pick(Channel.create(type, pid as string), fields), ...data, _id: `${type}:${pid}`, id: `${type}:${pid}` }
  },

  async getAssignedChannels(fields, assignMap = this.app.getSelfIds()) {
    const project = { pid: 1, type: 1, ...projection(fields) }
    const channels = await this.channel.find({
      $or: Object.entries(assignMap).map<any>(([type, ids]) => ({ type, assignee: { $in: ids } })),
    }).project(project).toArray()
    return channels.map(channel => ({ ...pick(Channel.create(channel.type, channel.pid), fields), ...channel, _id: `${channel.type}:${channel.pid}`, id: `${channel.type}:${channel.pid}` }))
  },

  async setChannel(type, pid, data = {}) {
    if (!Object.keys(data).length) {
      // @ts-ignore
      await this.channel.insertOne({ type, pid })
      return
    }
    await this.channel.updateOne({ type, pid }, { $set: data }, { upsert: true })
  },

  async createChannel(type, pid, data) {
    await this.setChannel(type, pid, data)
  },
})

export const name = 'mongo'

export function apply(ctx: Context, config: Config) {
  const db = new MongoDatabase(ctx.app, { host: 'localhost', name: 'koishi', protocol: 'mongodb', ...config })
  ctx.database = db as any
  ctx.before('connect', () => db.start())
  ctx.before('disconnect', () => db.stop())
}<|MERGE_RESOLUTION|>--- conflicted
+++ resolved
@@ -183,14 +183,11 @@
   async setUser(type, id, data) {
     const [udoc] = await this.user.find({}).sort({ id: -1 }).limit(1).project({ id: 1 }).toArray()
     const uid = (+udoc?.id || 0) + 1
-<<<<<<< HEAD
-=======
     if (!Object.keys(data).length) {
       // @ts-ignore
       await this.user.insertOne({ [type]: id, id: uid.toString() })
       return
     }
->>>>>>> 3a20d39d
     await this.user.updateOne(
       { [type]: id },
       { $set: escapeKey(data), $setOnInsert: { id: uid.toString() } },
