import { Meta, Context } from 'koishi-core'

export type WelcomeMessage = string | ((meta: Meta<'notice'>) => string | Promise<string>)

const defaultMessage = (meta: Meta<'notice'>) => `欢迎新大佬 [CQ:at,qq=${meta.userId}]！`

export default function apply (ctx: Context, message: WelcomeMessage = defaultMessage) {
<<<<<<< HEAD
  ctx.on('group-increase', async (meta) => {
=======
  ctx.receiver.on('group-increase', async (meta) => {
    if (meta.userId === ctx.app.selfId) return
>>>>>>> 28b9e4ff
    if (ctx.database) {
      const group = await ctx.database.getGroup(meta.groupId, 0, ['assignee'])
      if (group.assignee !== ctx.app.selfId) return
    }
    await ctx.sender.sendGroupMsg(meta.groupId, typeof message === 'string' ? message : await message(meta))
  })
}<|MERGE_RESOLUTION|>--- conflicted
+++ resolved
@@ -5,12 +5,8 @@
 const defaultMessage = (meta: Meta<'notice'>) => `欢迎新大佬 [CQ:at,qq=${meta.userId}]！`
 
 export default function apply (ctx: Context, message: WelcomeMessage = defaultMessage) {
-<<<<<<< HEAD
   ctx.on('group-increase', async (meta) => {
-=======
-  ctx.receiver.on('group-increase', async (meta) => {
     if (meta.userId === ctx.app.selfId) return
->>>>>>> 28b9e4ff
     if (ctx.database) {
       const group = await ctx.database.getGroup(meta.groupId, 0, ['assignee'])
       if (group.assignee !== ctx.app.selfId) return
