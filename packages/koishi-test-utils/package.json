{
  "name": "koishi-test-utils",
  "description": "Test utilities for Koishi",
  "version": "5.0.3",
  "main": "dist/index.js",
  "typings": "dist/index.d.ts",
  "engines": {
    "node": ">=12.0.0"
  },
  "files": [
    "dist",
    "chai/dist",
    "chai/index.d.ts",
    "chai/package.json"
  ],
  "author": "Shigma <1700011071@pku.edu.cn>",
  "license": "MIT",
  "scripts": {
    "lint": "eslint src --ext .ts",
    "prepack": "tsc -b"
  },
  "repository": {
    "type": "git",
    "url": "git+https://github.com/koishijs/koishi.git"
  },
  "bugs": {
    "url": "https://github.com/koishijs/koishi/issues"
  },
  "homepage": "https://github.com/koishijs/koishi/packages/test-utils#readme",
  "keywords": [
    "bot",
    "qqbot",
    "cqhttp",
    "coolq",
    "chatbot",
    "koishi",
    "test",
    "unit",
    "utilities"
  ],
  "dependencies": {
    "chai": "^4.2.0",
    "chai-as-promised": "^7.1.1",
    "koishi-core": "^2.4.2",
<<<<<<< HEAD
    "koishi-utils": "^3.2.0"
=======
    "koishi-utils": "^3.2.1"
>>>>>>> 416acf09
  },
  "devDependencies": {
    "@types/chai": "^4.2.14",
    "@types/chai-as-promised": "^7.1.3"
  }
}<|MERGE_RESOLUTION|>--- conflicted
+++ resolved
@@ -42,11 +42,7 @@
     "chai": "^4.2.0",
     "chai-as-promised": "^7.1.1",
     "koishi-core": "^2.4.2",
-<<<<<<< HEAD
-    "koishi-utils": "^3.2.0"
-=======
     "koishi-utils": "^3.2.1"
->>>>>>> 416acf09
   },
   "devDependencies": {
     "@types/chai": "^4.2.14",
