import { noop, Logger, coerce } from 'koishi-utils'
import { Argv, Domain } from './parser'
import { Context, NextFunction } from './context'
import { User, Channel } from './database'
import { FieldCollector, Session } from './session'
import { inspect, format } from 'util'

const logger = new Logger('command')

export type UserType<T, U extends User.Field = User.Field> = T | ((user: Pick<User, U>) => T)

export type Extend<O extends {}, K extends string, T> = {
  [P in K | keyof O]?: (P extends keyof O ? O[P] : unknown) & (P extends K ? T : unknown)
}

export namespace Command {
  export interface Config {
    /** hide all options by default */
    hideOptions?: boolean
    /** hide command */
    hidden?: boolean
    /** min authority */
    authority?: number
    /** disallow unknown options */
    checkUnknown?: boolean
    /** check argument count */
    checkArgCount?: boolean
    /** show command warnings */
    showWarning?: boolean
    /** usage identifier */
    usageName?: string
    /** max usage per day */
    maxUsage?: UserType<number>
    /** min interval */
    minInterval?: UserType<number>
  }

  export interface Shortcut {
    name?: string | RegExp
    command?: Command
    authority?: number
    prefix?: boolean
    fuzzy?: boolean
    args?: string[]
    greedy?: boolean
    options?: Record<string, any>
  }

  export type Action<U extends User.Field = never, G extends Channel.Field = never, A extends any[] = any[], O extends {} = {}>
    = (this: Command<U, G, A, O>, argv: Argv<U, G, A, O>, ...args: A) => void | string | Promise<void | string>

  export type Usage<U extends User.Field, G extends Channel.Field>
    = string | ((this: Command<U, G>, session: Session<U, G>) => string | Promise<string>)
}

export class Command<U extends User.Field = never, G extends Channel.Field = never, A extends any[] = any[], O extends {} = {}> extends Domain.CommandBase {
  config: Command.Config
  children: Command[] = []
  parent: Command = null

  _aliases: string[] = []
  _examples: string[] = []
  _usage?: Command.Usage<U, G>

  private _userFields: FieldCollector<'user'>[] = []
  private _channelFields: FieldCollector<'channel'>[] = []

  _actions: Command.Action<U, G, A, O>[] = []
  _checkers: Command.Action<U, G, A, O>[] = []

  static defaultConfig: Command.Config = {
    authority: 1,
    showWarning: true,
    maxUsage: Infinity,
    minInterval: 0,
  }

  static defaultOptionConfig: Domain.OptionConfig = {
    authority: 0,
  }

  private static _userFields: FieldCollector<'user'>[] = []
  private static _channelFields: FieldCollector<'channel'>[] = []

  static userFields(fields: FieldCollector<'user'>) {
    this._userFields.push(fields)
    return this
  }

  static channelFields(fields: FieldCollector<'channel'>) {
    this._channelFields.push(fields)
    return this
  }

  constructor(name: string, declaration: string, public context: Context, config: Command.Config = {}) {
    super(name, declaration)
    this.config = { ...Command.defaultConfig, ...config }
    this._registerAlias(this.name)
    context.app._commands.push(this)
    this.option('help', '-h  显示此信息', { hidden: true })
  }

  get app() {
    return this.context.app
  }

  private _registerAlias(name: string) {
    name = name.toLowerCase()
    this._aliases.push(name)
    const previous = this.app._commandMap[name]
    if (!previous) {
      this.app._commandMap[name] = this
    } else if (previous !== this) {
      throw new Error(format('duplicate command names: "%s"', name))
    }
  }

  [inspect.custom]() {
    return `Command <${this.name}>`
  }

  userFields<T extends User.Field = never>(fields: FieldCollector<'user', T, A, O>): Command<U | T, G, A, O> {
    this._userFields.push(fields)
    return this as any
  }

  channelFields<T extends Channel.Field = never>(fields: FieldCollector<'channel', T, A, O>): Command<U, G | T, A, O> {
    this._channelFields.push(fields)
    return this as any
  }

  alias(...names: string[]) {
    for (const name of names) {
      this._registerAlias(name)
    }
    return this
  }

  shortcut(name: string | RegExp, config: Command.Shortcut = {}) {
    config.name = name
    config.command = this
    config.authority ||= this.config.authority
    this.app._shortcuts.push(config)
    return this
  }

<<<<<<< HEAD
  subcommand<D extends string>(rawName: D, config?: Command.Config): Command<never, never, Domain.ArgumentType<D>>
  subcommand<D extends string>(rawName: D, description: string, config?: Command.Config): Command<never, never, Domain.ArgumentType<D>>
  subcommand(rawName: string, ...args: [Command.Config?] | [string, Command.Config?]) {
    rawName = this.name + (rawName.charCodeAt(0) === 46 ? '' : '/') + rawName
    return this.context.command(rawName, ...args as any)
=======
  subcommand<D extends string>(def: D, config?: Command.Config): Command<never, never, Domain.ArgumentType<D>>
  subcommand(def: string, ...args: any[]) {
    def = this.name + (def.charCodeAt(0) === 46 ? '' : '/') + def
    return this.context.command(def, ...args)
>>>>>>> 2324368b
  }

  usage(text: Command.Usage<U, G>) {
    this._usage = text
    return this
  }

  example(example: string) {
    this._examples.push(example)
    return this
  }

  option<K extends string, D extends string, T extends Domain.Type>(
    name: K, desc: D,
    config: Domain.OptionConfig<T> = {},
    action?: Command.Action<U, G, A, Extend<O, K, Domain.OptionType<D, T>>>,
  ): Command<U, G, A, Extend<O, K, Domain.OptionType<D, T>>> {
    if (action) {
      this._actions.unshift((argv, ...args) => {
        if (name in argv.options) return action.call(this as any, argv, ...args)
      })
    }
    this._createOption(name, desc, config)
    return this as any
  }

  check(checker: Command.Action<U, G, A, O>) {
    this._checkers.push(checker)
    return this
  }

  getConfig<K extends keyof Command.Config>(key: K, session: Session): Exclude<Command.Config[K], (user: User) => any> {
    const value = this.config[key] as any
    return typeof value === 'function' ? value(session.$user) : value
  }

  action(callback: Command.Action<U, G, A, O>, prepend = false): Command<U, G, A, O> {
    if (prepend) {
      this._actions.unshift(callback)
    } else {
      this._actions.push(callback)
    }
    return this
  }

  async execute(argv0: Argv<U, G, A, O>, next: NextFunction = noop): Promise<string> {
    const argv = argv0 as Argv<U, G, A, O>
    if (!argv.args) argv.args = [] as any
    if (!argv.options) argv.options = {} as any

    // bypass next function
    let state = 'before command'
    argv.next = async (fallback) => {
      const oldState = state
      state = ''
      await next(fallback)
      state = oldState
    }

    const { args, options, session } = argv
    if (logger.level >= 3) logger.debug(argv.source ||= this.stringify(args, options))
    const lastCall = this.app.options.prettyErrors && new Error().stack.split('\n', 4)[3]
    try {
      const result = await this.app.serial(session, 'before-command', argv)
      if (typeof result === 'string') return result
      for (const action of this._actions) {
        const result = await action.call(this, argv, ...args)
        if (typeof result === 'string') return result
      }
      await this.app.parallel(session, 'command', argv)
      return ''
    } catch (error) {
      if (!state) throw error
      let stack = coerce(error)
      if (lastCall) {
        const index = error.stack.indexOf(lastCall)
        stack = stack.slice(0, index - 1)
      }
      logger.warn(`${argv.source ||= this.stringify(args, options)}\n${stack}`)
    }
  }

  dispose() {
    for (const cmd of this.children) {
      cmd.dispose()
    }
    this.app._shortcuts = this.app._shortcuts.filter(s => s.command !== this)
    this._aliases.forEach(name => delete this.app._commandMap[name])
    const index = this.app._commands.indexOf(this)
    this.app._commands.splice(index, 1)
    if (this.parent) {
      const index = this.parent.children.indexOf(this)
      this.parent.children.splice(index, 1)
    }
  }
}<|MERGE_RESOLUTION|>--- conflicted
+++ resolved
@@ -144,18 +144,10 @@
     return this
   }
 
-<<<<<<< HEAD
-  subcommand<D extends string>(rawName: D, config?: Command.Config): Command<never, never, Domain.ArgumentType<D>>
-  subcommand<D extends string>(rawName: D, description: string, config?: Command.Config): Command<never, never, Domain.ArgumentType<D>>
-  subcommand(rawName: string, ...args: [Command.Config?] | [string, Command.Config?]) {
-    rawName = this.name + (rawName.charCodeAt(0) === 46 ? '' : '/') + rawName
-    return this.context.command(rawName, ...args as any)
-=======
   subcommand<D extends string>(def: D, config?: Command.Config): Command<never, never, Domain.ArgumentType<D>>
   subcommand(def: string, ...args: any[]) {
     def = this.name + (def.charCodeAt(0) === 46 ? '' : '/') + def
     return this.context.command(def, ...args)
->>>>>>> 2324368b
   }
 
   usage(text: Command.Usage<U, G>) {
